--- conflicted
+++ resolved
@@ -61,18 +61,10 @@
 
   main._getVscodeConfig = () => {}
 
-<<<<<<< HEAD
   main._getCwd = (vscode, editor) => vscode.workspace.workspaceFolders[0].uri.path;
 
   main._getGitConfig = function (cwd) {
     return { cwd: cwd }
-=======
-  main._getGitConfig = function (vscode) {
-    return {
-      cwd: vscode.workspace.rootPath,
-      gitConfig: {}
-    }
->>>>>>> 6874b251
   }
 
   main._getGitInfo = function () {
