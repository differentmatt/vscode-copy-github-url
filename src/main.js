--- conflicted
+++ resolved
@@ -56,21 +56,11 @@
    * @private
    * @param {Object} vscode
    * @param {Object} vscodeConfig
-<<<<<<< HEAD
    * @returns {Object} return
    * @returns {Object} return.cwd
    * @returns {Object} return.gitConfig
   */
-   _getGitConfig: function (cwd, vscode, vscodeConfig) {
-=======
-   * @returns {{
-   *   cwd: Object,
-   *   gitConfig: Object
-   * }}
-   */
-   _getGitConfig: function (vscode, vscodeConfig) {
-    let cwd = vscode.workspace.rootPath
->>>>>>> 6874b251
+  _getGitConfig: function (cwd, vscode, vscodeConfig) {
     let gitConfig = parseConfig.sync({ cwd: cwd, path: '.git/config' })
 
     if (Object.keys(gitConfig || {}).length === 0) {
